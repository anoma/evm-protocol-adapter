--- conflicted
+++ resolved
@@ -348,13 +348,8 @@
     }
 
     /// @notice Processes the a resource machine compliance proof by
-<<<<<<< HEAD
-    /// * checking that the commitment tree root referenced by the consumed resource is in the set of historical roots,
-    /// * aggregating the logic instance OR verifying the RISC Zero compliance proof.
-=======
     /// * checking that the commitment tree root references by the consumed resource is in the set of historical roots,
     /// * aggregating the compliance instance OR verifying the RISC Zero compliance proof
->>>>>>> 6d6e869d
     /// @param input The compliance verifier input.
     /// @param vars Internal variables to read from.
     /// @return updatedVars The updated internal variables.
